--- conflicted
+++ resolved
@@ -19,11 +19,6 @@
       - uses: actions/checkout@v3
       - name: Bootstrap
         uses: ./.github/actions/bootstrap
-<<<<<<< HEAD
-=======
-        with:
-          python-version: 3.7.15
->>>>>>> 727a4e87
       - name: Install dependencies
         run: |
           cd e2e/pytorch
@@ -53,11 +48,6 @@
       - uses: actions/checkout@v3
       - name: Bootstrap
         uses: ./.github/actions/bootstrap
-<<<<<<< HEAD
-=======
-        with:
-          python-version: 3.7.15
->>>>>>> 727a4e87
       - name: Install dependencies
         run: |
           cd e2e/tensorflow
@@ -88,11 +78,6 @@
       - uses: actions/checkout@v3
       - name: Bootstrap
         uses: ./.github/actions/bootstrap
-<<<<<<< HEAD
-=======
-        with:
-          python-version: 3.7.15
->>>>>>> 727a4e87
       - name: Install dependencies
         run: |
           cd e2e/bare
@@ -115,11 +100,8 @@
       - uses: actions/checkout@v3
       - name: Bootstrap
         uses: ./.github/actions/bootstrap
-<<<<<<< HEAD
-=======
-        with:
-          python-version: 3.8.16
->>>>>>> 727a4e87
+        with:
+          python-version: 3.8.16
       - name: Install dependencies
         run: |
           cd e2e/pandas
@@ -152,11 +134,8 @@
       - uses: actions/checkout@v3
       - name: Bootstrap
         uses: ./.github/actions/bootstrap
-<<<<<<< HEAD
-=======
-        with:
-          python-version: 3.8.16
->>>>>>> 727a4e87
+        with:
+          python-version: 3.8.16
       - name: Install dependencies
         run: |
           cd e2e/jax
@@ -179,11 +158,8 @@
       - uses: actions/checkout@v3
       - name: Bootstrap
         uses: ./.github/actions/bootstrap
-<<<<<<< HEAD
-=======
-        with:
-          python-version: 3.8.16
->>>>>>> 727a4e87
+        with:
+          python-version: 3.8.16
       - name: Install dependencies
         run: |
           cd e2e/mxnet
@@ -210,11 +186,8 @@
       - uses: actions/checkout@v3
       - name: Bootstrap
         uses: ./.github/actions/bootstrap
-<<<<<<< HEAD
-=======
-        with:
-          python-version: 3.8.16
->>>>>>> 727a4e87
+        with:
+          python-version: 3.8.16
       - name: Install dependencies
         run: |
           cd e2e/scikit-learn
@@ -240,11 +213,8 @@
       - uses: actions/checkout@v3
       - name: Bootstrap
         uses: ./.github/actions/bootstrap
-<<<<<<< HEAD
-=======
         with:
           python-version: 3.8.17
->>>>>>> 727a4e87
       - name: Install dependencies
         run: |
           cd e2e/opacus
