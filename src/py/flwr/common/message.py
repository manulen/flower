--- conflicted
+++ resolved
@@ -64,10 +64,5 @@
         logic to a client, or vice-versa) or that will be sent to it.
     """
 
-<<<<<<< HEAD
-    metadata: Metadata = field(default_factory=Metadata)
-    message: RecordSet = field(default_factory=RecordSet)
-=======
     metadata: Metadata
-    content: RecordSet
->>>>>>> 41e9e90d
+    content: RecordSet