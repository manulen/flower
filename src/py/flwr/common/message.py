--- conflicted
+++ resolved
@@ -16,7 +16,6 @@
 
 
 from dataclasses import dataclass
-from typing import Optional
 
 from .recordset import RecordSet
 
@@ -34,36 +33,21 @@
     group_id : str (default: "")
         An identifier for grouping tasks. In some settings
         this is used as the FL round.
-<<<<<<< HEAD
-    node_id : Optional[int] (default: None)
-        An identifier for the node running a task.
-    ttl : str (default: "")
-=======
     node_id : int
         An identifier for the node running a task.
     ttl : str
->>>>>>> d1c0481e
         Time-to-live for this task.
     task_type : str (default: "")
         A string that encodes the action to be executed on
         the receiving end.
     """
 
-<<<<<<< HEAD
-    run_id: int = 0
-    task_id: str = ""
-    group_id: str = ""
-    node_id: Optional[int] = None
-    ttl: str = ""
-    task_type: str = ""
-=======
     run_id: int
     task_id: str
     group_id: str
     node_id: int
     ttl: str
     task_type: str
->>>>>>> d1c0481e
 
 
 @dataclass
