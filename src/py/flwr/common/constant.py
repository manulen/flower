# Copyright 2020 Flower Labs GmbH. All Rights Reserved.
#
# Licensed under the Apache License, Version 2.0 (the "License");
# you may not use this file except in compliance with the License.
# You may obtain a copy of the License at
#
#     http://www.apache.org/licenses/LICENSE-2.0
#
# Unless required by applicable law or agreed to in writing, software
# distributed under the License is distributed on an "AS IS" BASIS,
# WITHOUT WARRANTIES OR CONDITIONS OF ANY KIND, either express or implied.
# See the License for the specific language governing permissions and
# limitations under the License.
# ==============================================================================
"""Flower constants."""


MISSING_EXTRA_REST = """
Extra dependencies required for using the REST-based Fleet API are missing.

To use the REST API, install `flwr` with the `rest` extra:

    `pip install flwr[rest]`.
"""

TRANSPORT_TYPE_GRPC_BIDI = "grpc-bidi"
TRANSPORT_TYPE_GRPC_RERE = "grpc-rere"
TRANSPORT_TYPE_REST = "rest"
TRANSPORT_TYPE_VCE = "vce"
TRANSPORT_TYPES = [
    TRANSPORT_TYPE_GRPC_BIDI,
    TRANSPORT_TYPE_GRPC_RERE,
    TRANSPORT_TYPE_REST,
<<<<<<< HEAD
    TRANSPORT_TYPE_VCE,
]
=======
]

TASK_TYPE_GET_PROPERTIES = "get_properties"
TASK_TYPE_GET_PARAMETERS = "get_parameters"
TASK_TYPE_FIT = "fit"
TASK_TYPE_EVALUATE = "evaluate"
>>>>>>> 9a3c23c4
<|MERGE_RESOLUTION|>--- conflicted
+++ resolved
@@ -31,14 +31,10 @@
     TRANSPORT_TYPE_GRPC_BIDI,
     TRANSPORT_TYPE_GRPC_RERE,
     TRANSPORT_TYPE_REST,
-<<<<<<< HEAD
     TRANSPORT_TYPE_VCE,
-]
-=======
 ]
 
 TASK_TYPE_GET_PROPERTIES = "get_properties"
 TASK_TYPE_GET_PARAMETERS = "get_parameters"
 TASK_TYPE_FIT = "fit"
-TASK_TYPE_EVALUATE = "evaluate"
->>>>>>> 9a3c23c4
+TASK_TYPE_EVALUATE = "evaluate"