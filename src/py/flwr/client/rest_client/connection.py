--- conflicted
+++ resolved
@@ -21,13 +21,9 @@
 from contextlib import contextmanager
 from copy import copy
 from logging import ERROR, INFO, WARN
-<<<<<<< HEAD
-from typing import Callable, Dict, Iterator, Optional, Sequence, Tuple, Union, cast
+from typing import Callable, Iterator, Optional, Sequence, Tuple, Union
 
 import grpc
-=======
-from typing import Callable, Iterator, Optional, Tuple, Union
->>>>>>> 7c098d23
 
 from flwr.client.heartbeat import start_ping_loop
 from flwr.client.message_handler.message_handler import validate_out_message
@@ -72,12 +68,8 @@
 
 
 @contextmanager
-<<<<<<< HEAD
 # pylint: disable-next=too-many-statements
-def http_request_response(  # pylint: disable=R0913
-=======
-def http_request_response(  # pylint: disable=R0914, R0915
->>>>>>> 7c098d23
+def http_request_response(  # pylint: disable=R0913, R0914, R0915
     server_address: str,
     insecure: bool,  # pylint: disable=unused-argument
     retry_invoker: RetryInvoker,
