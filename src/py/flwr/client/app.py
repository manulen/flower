--- conflicted
+++ resolved
@@ -18,11 +18,7 @@
 import argparse
 import sys
 import time
-<<<<<<< HEAD
-from logging import ERROR, INFO, WARN
-=======
-from logging import DEBUG, INFO, WARN
->>>>>>> f3d20048
+from logging import DEBUG, ERROR, INFO, WARN
 from pathlib import Path
 from typing import Callable, ContextManager, Optional, Tuple, Union
 
@@ -38,16 +34,10 @@
     TRANSPORT_TYPE_REST,
     TRANSPORT_TYPES,
 )
-<<<<<<< HEAD
-from flwr.common.logger import log, warn_experimental_feature
+from flwr.common.logger import log, warn_deprecated_feature, warn_experimental_feature
 from flwr.common.message import Message
 from flwr.common.recordset import RecordSet
-from flwr.common.serde import message_from_taskins, message_to_taskres
-from flwr.proto.task_pb2 import TaskIns, TaskRes  # pylint: disable=E0611
-=======
-from flwr.common.logger import log, warn_deprecated_feature, warn_experimental_feature
-from flwr.common.message import Message
->>>>>>> f3d20048
+from flwr.common.serde import message_to_taskres
 
 from .flower import load_flower_callable
 from .grpc_client.connection import grpc_connection
