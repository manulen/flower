# Copyright 2020 Flower Labs GmbH. All Rights Reserved.
#
# Licensed under the Apache License, Version 2.0 (the "License");
# you may not use this file except in compliance with the License.
# You may obtain a copy of the License at
#
#     http://www.apache.org/licenses/LICENSE-2.0
#
# Unless required by applicable law or agreed to in writing, software
# distributed under the License is distributed on an "AS IS" BASIS,
# WITHOUT WARRANTIES OR CONDITIONS OF ANY KIND, either express or implied.
# See the License for the specific language governing permissions and
# limitations under the License.
# ==============================================================================
"""Flower client app."""


import argparse
import sys
import time
from logging import DEBUG, ERROR, INFO, WARN
from pathlib import Path
from typing import Callable, ContextManager, Optional, Tuple, Union

from flwr.client.client import Client
from flwr.client.clientapp import ClientApp
from flwr.client.typing import ClientFn
from flwr.common import GRPC_MAX_MESSAGE_LENGTH, EventType, Message, event
from flwr.common.address import parse_address
from flwr.common.constant import (
    MISSING_EXTRA_REST,
    TRANSPORT_TYPE_GRPC_BIDI,
    TRANSPORT_TYPE_GRPC_RERE,
    TRANSPORT_TYPE_REST,
    TRANSPORT_TYPES,
)
from flwr.common.logger import log, warn_deprecated_feature, warn_experimental_feature
<<<<<<< HEAD
from flwr.common.message import Message
from flwr.common.recordset import RecordSet
from flwr.common.serde import message_to_taskres
=======
>>>>>>> de5af249

from .clientapp import load_client_app
from .grpc_client.connection import grpc_connection
from .grpc_rere_client.connection import grpc_request_response
from .message_handler.message_handler import handle_control_message
from .node_state import NodeState
from .numpy_client import NumPyClient


def run_client_app() -> None:
    """Run Flower client app."""
    event(EventType.RUN_CLIENT_APP_ENTER)

    log(INFO, "Long-running Flower client starting")

    args = _parse_args_run_client_app().parse_args()

    # Obtain certificates
    if args.insecure:
        if args.root_certificates is not None:
            sys.exit(
                "Conflicting options: The '--insecure' flag disables HTTPS, "
                "but '--root-certificates' was also specified. Please remove "
                "the '--root-certificates' option when running in insecure mode, "
                "or omit '--insecure' to use HTTPS."
            )
        log(
            WARN,
            "Option `--insecure` was set. "
            "Starting insecure HTTP client connected to %s.",
            args.server,
        )
        root_certificates = None
    else:
        # Load the certificates if provided, or load the system certificates
        cert_path = args.root_certificates
        if cert_path is None:
            root_certificates = None
        else:
            root_certificates = Path(cert_path).read_bytes()
        log(
            DEBUG,
            "Starting secure HTTPS client connected to %s "
            "with the following certificates: %s.",
            args.server,
            cert_path,
        )

    log(
        DEBUG,
        "Flower will load ClientApp `%s`",
        getattr(args, "client-app"),
    )

    client_app_dir = args.dir
    if client_app_dir is not None:
        sys.path.insert(0, client_app_dir)

    def _load() -> ClientApp:
        client_app: ClientApp = load_client_app(getattr(args, "client-app"))
        return client_app

    _start_client_internal(
        server_address=args.server,
        load_client_app_fn=_load,
        transport="rest" if args.rest else "grpc-rere",
        root_certificates=root_certificates,
        insecure=args.insecure,
    )
    event(EventType.RUN_CLIENT_APP_LEAVE)


def _parse_args_run_client_app() -> argparse.ArgumentParser:
    """Parse flower-client-app command line arguments."""
    parser = argparse.ArgumentParser(
        description="Start a Flower client app",
    )

    parser.add_argument(
        "client-app",
        help="For example: `client:app` or `project.package.module:wrapper.app`",
    )
    parser.add_argument(
        "--insecure",
        action="store_true",
        help="Run the client without HTTPS. By default, the client runs with "
        "HTTPS enabled. Use this flag only if you understand the risks.",
    )
    parser.add_argument(
        "--rest",
        action="store_true",
        help="Use REST as a transport layer for the client.",
    )
    parser.add_argument(
        "--root-certificates",
        metavar="ROOT_CERT",
        type=str,
        help="Specifies the path to the PEM-encoded root certificate file for "
        "establishing secure HTTPS connections.",
    )
    parser.add_argument(
        "--server",
        default="0.0.0.0:9092",
        help="Server address",
    )
    parser.add_argument(
        "--dir",
        default="",
        help="Add specified directory to the PYTHONPATH and load Flower "
        "app from there."
        " Default: current working directory.",
    )

    return parser


def _check_actionable_client(
    client: Optional[Client], client_fn: Optional[ClientFn]
) -> None:
    if client_fn is None and client is None:
        raise ValueError(
            "Both `client_fn` and `client` are `None`, but one is required"
        )

    if client_fn is not None and client is not None:
        raise ValueError(
            "Both `client_fn` and `client` are provided, but only one is allowed"
        )


# pylint: disable=import-outside-toplevel
# pylint: disable=too-many-branches
# pylint: disable=too-many-locals
# pylint: disable=too-many-statements
# pylint: disable=too-many-arguments
def start_client(
    *,
    server_address: str,
    client_fn: Optional[ClientFn] = None,
    client: Optional[Client] = None,
    grpc_max_message_length: int = GRPC_MAX_MESSAGE_LENGTH,
    root_certificates: Optional[Union[bytes, str]] = None,
    insecure: Optional[bool] = None,
    transport: Optional[str] = None,
) -> None:
    """Start a Flower client node which connects to a Flower server.

    Parameters
    ----------
    server_address : str
        The IPv4 or IPv6 address of the server. If the Flower
        server runs on the same machine on port 8080, then `server_address`
        would be `"[::]:8080"`.
    client_fn : Optional[ClientFn]
        A callable that instantiates a Client. (default: None)
    client : Optional[flwr.client.Client]
        An implementation of the abstract base
        class `flwr.client.Client` (default: None)
    grpc_max_message_length : int (default: 536_870_912, this equals 512MB)
        The maximum length of gRPC messages that can be exchanged with the
        Flower server. The default should be sufficient for most models.
        Users who train very large models might need to increase this
        value. Note that the Flower server needs to be started with the
        same value (see `flwr.server.start_server`), otherwise it will not
        know about the increased limit and block larger messages.
    root_certificates : Optional[Union[bytes, str]] (default: None)
        The PEM-encoded root certificates as a byte string or a path string.
        If provided, a secure connection using the certificates will be
        established to an SSL-enabled Flower server.
    insecure : bool (default: True)
        Starts an insecure gRPC connection when True. Enables HTTPS connection
        when False, using system certificates if `root_certificates` is None.
    transport : Optional[str] (default: None)
        Configure the transport layer. Allowed values:
        - 'grpc-bidi': gRPC, bidirectional streaming
        - 'grpc-rere': gRPC, request-response (experimental)
        - 'rest': HTTP (experimental)

    Examples
    --------
    Starting a gRPC client with an insecure server connection:

    >>> start_client(
    >>>     server_address=localhost:8080,
    >>>     client_fn=client_fn,
    >>> )

    Starting an SSL-enabled gRPC client using system certificates:

    >>> def client_fn(cid: str):
    >>>     return FlowerClient()
    >>>
    >>> start_client(
    >>>     server_address=localhost:8080,
    >>>     client_fn=client_fn,
    >>>     insecure=False,
    >>> )

    Starting an SSL-enabled gRPC client using provided certificates:

    >>> from pathlib import Path
    >>>
    >>> start_client(
    >>>     server_address=localhost:8080,
    >>>     client_fn=client_fn,
    >>>     root_certificates=Path("/crts/root.pem").read_bytes(),
    >>> )
    """
    event(EventType.START_CLIENT_ENTER)
    _start_client_internal(
        server_address=server_address,
        load_client_app_fn=None,
        client_fn=client_fn,
        client=client,
        grpc_max_message_length=grpc_max_message_length,
        root_certificates=root_certificates,
        insecure=insecure,
        transport=transport,
    )
    event(EventType.START_CLIENT_LEAVE)


# pylint: disable=import-outside-toplevel
# pylint: disable=too-many-branches
# pylint: disable=too-many-locals
# pylint: disable=too-many-statements
def _start_client_internal(
    *,
    server_address: str,
    load_client_app_fn: Optional[Callable[[], ClientApp]] = None,
    client_fn: Optional[ClientFn] = None,
    client: Optional[Client] = None,
    grpc_max_message_length: int = GRPC_MAX_MESSAGE_LENGTH,
    root_certificates: Optional[Union[bytes, str]] = None,
    insecure: Optional[bool] = None,
    transport: Optional[str] = None,
) -> None:
    """Start a Flower client node which connects to a Flower server.

    Parameters
    ----------
    server_address : str
        The IPv4 or IPv6 address of the server. If the Flower
        server runs on the same machine on port 8080, then `server_address`
        would be `"[::]:8080"`.
    load_client_app_fn : Optional[Callable[[], ClientApp]] (default: None)
        A function that can be used to load a `ClientApp` instance.
    client_fn : Optional[ClientFn]
        A callable that instantiates a Client. (default: None)
    client : Optional[flwr.client.Client]
        An implementation of the abstract base
        class `flwr.client.Client` (default: None)
    grpc_max_message_length : int (default: 536_870_912, this equals 512MB)
        The maximum length of gRPC messages that can be exchanged with the
        Flower server. The default should be sufficient for most models.
        Users who train very large models might need to increase this
        value. Note that the Flower server needs to be started with the
        same value (see `flwr.server.start_server`), otherwise it will not
        know about the increased limit and block larger messages.
    root_certificates : Optional[Union[bytes, str]] (default: None)
        The PEM-encoded root certificates as a byte string or a path string.
        If provided, a secure connection using the certificates will be
        established to an SSL-enabled Flower server.
    insecure : bool (default: True)
        Starts an insecure gRPC connection when True. Enables HTTPS connection
        when False, using system certificates if `root_certificates` is None.
    transport : Optional[str] (default: None)
        Configure the transport layer. Allowed values:
        - 'grpc-bidi': gRPC, bidirectional streaming
        - 'grpc-rere': gRPC, request-response (experimental)
        - 'rest': HTTP (experimental)
    """
    if insecure is None:
        insecure = root_certificates is None

    if load_client_app_fn is None:
        _check_actionable_client(client, client_fn)

        if client_fn is None:
            # Wrap `Client` instance in `client_fn`
            def single_client_factory(
                cid: str,  # pylint: disable=unused-argument
            ) -> Client:
                if client is None:  # Added this to keep mypy happy
                    raise ValueError(
                        "Both `client_fn` and `client` are `None`, but one is required"
                    )
                return client  # Always return the same instance

            client_fn = single_client_factory

        def _load_client_app() -> ClientApp:
            return ClientApp(client_fn=client_fn)

        load_client_app_fn = _load_client_app
    else:
        warn_experimental_feature("`load_client_app_fn`")

    # At this point, only `load_client_app_fn` should be used
    # Both `client` and `client_fn` must not be used directly

    # Initialize connection context manager
    connection, address = _init_connection(transport, server_address)

    node_state = NodeState()

    while True:
        sleep_duration: int = 0
        with connection(
            address,
            insecure,
            grpc_max_message_length,
            root_certificates,
        ) as conn:
            receive, send, create_node, delete_node = conn

            # Register node
            if create_node is not None:
                create_node()  # pylint: disable=not-callable

            while True:
                # Receive
                message = receive()
                if message is None:
                    time.sleep(3)  # Wait for 3s before asking again
                    continue

                # Handle control message
                out_message, sleep_duration = handle_control_message(message)
                if out_message:
                    send(out_message)
                    break

                # Register context for this run
                node_state.register_context(run_id=message.metadata.run_id)

                # Retrieve context for this run
                context = node_state.retrieve_context(run_id=message.metadata.run_id)

                # Load ClientApp instance
                client_app: ClientApp = load_client_app_fn()

                # Handle task message
<<<<<<< HEAD
                try:
                    out_message = app(message=message, context=context)
                except Exception as ex:  # pylint: disable=broad-exception-caught
                    log(ERROR, "FlowerCallable raised an exception", exc_info=ex)

                    # Don't update/change NodeState
                    # Return empty Message

                    error_out_message = Message(
                        metadata=message.metadata,
                        message=RecordSet(),
                    )

                    # Construct TaskRes from out_message
                    error_task_res = message_to_taskres(error_out_message)
                    send(error_task_res)
                    continue
=======
                out_message = client_app(message=message, context=context)
>>>>>>> de5af249

                # Update node state
                node_state.update_context(
                    run_id=message.metadata.run_id,
                    context=context,
                )

                # Send
                send(out_message)

            # Unregister node
            if delete_node is not None:
                delete_node()  # pylint: disable=not-callable

        if sleep_duration == 0:
            log(INFO, "Disconnect and shut down")
            break
        # Sleep and reconnect afterwards
        log(
            INFO,
            "Disconnect, then re-establish connection after %s second(s)",
            sleep_duration,
        )
        time.sleep(sleep_duration)


def start_numpy_client(
    *,
    server_address: str,
    client: NumPyClient,
    grpc_max_message_length: int = GRPC_MAX_MESSAGE_LENGTH,
    root_certificates: Optional[bytes] = None,
    insecure: Optional[bool] = None,
    transport: Optional[str] = None,
) -> None:
    """Start a Flower NumPyClient which connects to a gRPC server.

    Warning
    -------
    This function is deprecated since 1.7.0. Use :code:`flwr.client.start_client`
    instead and first convert your :code:`NumPyClient` to type
    :code:`flwr.client.Client` by executing its :code:`to_client()` method.

    Parameters
    ----------
    server_address : str
        The IPv4 or IPv6 address of the server. If the Flower server runs on
        the same machine on port 8080, then `server_address` would be
        `"[::]:8080"`.
    client : flwr.client.NumPyClient
        An implementation of the abstract base class `flwr.client.NumPyClient`.
    grpc_max_message_length : int (default: 536_870_912, this equals 512MB)
        The maximum length of gRPC messages that can be exchanged with the
        Flower server. The default should be sufficient for most models.
        Users who train very large models might need to increase this
        value. Note that the Flower server needs to be started with the
        same value (see `flwr.server.start_server`), otherwise it will not
        know about the increased limit and block larger messages.
    root_certificates : bytes (default: None)
        The PEM-encoded root certificates as a byte string or a path string.
        If provided, a secure connection using the certificates will be
        established to an SSL-enabled Flower server.
    insecure : Optional[bool] (default: None)
        Starts an insecure gRPC connection when True. Enables HTTPS connection
        when False, using system certificates if `root_certificates` is None.
    transport : Optional[str] (default: None)
        Configure the transport layer. Allowed values:
        - 'grpc-bidi': gRPC, bidirectional streaming
        - 'grpc-rere': gRPC, request-response (experimental)
        - 'rest': HTTP (experimental)

    Examples
    --------
    Starting a gRPC client with an insecure server connection:

    >>> start_numpy_client(
    >>>     server_address=localhost:8080,
    >>>     client=FlowerClient(),
    >>> )

    Starting an SSL-enabled gRPC client using system certificates:

    >>> start_numpy_client(
    >>>     server_address=localhost:8080,
    >>>     client=FlowerClient(),
    >>>     insecure=False,
    >>> )

    Starting an SSL-enabled gRPC client using provided certificates:

    >>> from pathlib import Path
    >>>
    >>> start_numpy_client(
    >>>     server_address=localhost:8080,
    >>>     client=FlowerClient(),
    >>>     root_certificates=Path("/crts/root.pem").read_bytes(),
    >>> )
    """
    mssg = (
        "flwr.client.start_numpy_client() is deprecated. \n\tInstead, use "
        "`flwr.client.start_client()` by ensuring you first call "
        "the `.to_client()` method as shown below: \n"
        "\tflwr.client.start_client(\n"
        "\t\tserver_address='<IP>:<PORT>',\n"
        "\t\tclient=FlowerClient().to_client(),"
        " # <-- where FlowerClient is of type flwr.client.NumPyClient object\n"
        "\t)\n"
        "\tUsing `start_numpy_client()` is deprecated."
    )

    warn_deprecated_feature(name=mssg)

    # Calling this function is deprecated. A warning is thrown.
    # We first need to convert the supplied client to `Client.`

    wrp_client = client.to_client()

    start_client(
        server_address=server_address,
        client=wrp_client,
        grpc_max_message_length=grpc_max_message_length,
        root_certificates=root_certificates,
        insecure=insecure,
        transport=transport,
    )


def _init_connection(transport: Optional[str], server_address: str) -> Tuple[
    Callable[
        [str, bool, int, Union[bytes, str, None]],
        ContextManager[
            Tuple[
                Callable[[], Optional[Message]],
                Callable[[Message], None],
                Optional[Callable[[], None]],
                Optional[Callable[[], None]],
            ]
        ],
    ],
    str,
]:
    # Parse IP address
    parsed_address = parse_address(server_address)
    if not parsed_address:
        sys.exit(f"Server address ({server_address}) cannot be parsed.")
    host, port, is_v6 = parsed_address
    address = f"[{host}]:{port}" if is_v6 else f"{host}:{port}"

    # Set the default transport layer
    if transport is None:
        transport = TRANSPORT_TYPE_GRPC_BIDI

    # Use either gRPC bidirectional streaming or REST request/response
    if transport == TRANSPORT_TYPE_REST:
        try:
            from .rest_client.connection import http_request_response
        except ModuleNotFoundError:
            sys.exit(MISSING_EXTRA_REST)
        if server_address[:4] != "http":
            sys.exit(
                "When using the REST API, please provide `https://` or "
                "`http://` before the server address (e.g. `http://127.0.0.1:8080`)"
            )
        connection = http_request_response
    elif transport == TRANSPORT_TYPE_GRPC_RERE:
        connection = grpc_request_response
    elif transport == TRANSPORT_TYPE_GRPC_BIDI:
        connection = grpc_connection
    else:
        raise ValueError(
            f"Unknown transport type: {transport} (possible: {TRANSPORT_TYPES})"
        )

    return connection, address<|MERGE_RESOLUTION|>--- conflicted
+++ resolved
@@ -35,12 +35,12 @@
     TRANSPORT_TYPES,
 )
 from flwr.common.logger import log, warn_deprecated_feature, warn_experimental_feature
-<<<<<<< HEAD
+
+
 from flwr.common.message import Message
 from flwr.common.recordset import RecordSet
 from flwr.common.serde import message_to_taskres
-=======
->>>>>>> de5af249
+
 
 from .clientapp import load_client_app
 from .grpc_client.connection import grpc_connection
@@ -384,15 +384,13 @@
                 client_app: ClientApp = load_client_app_fn()
 
                 # Handle task message
-<<<<<<< HEAD
                 try:
-                    out_message = app(message=message, context=context)
+                    out_message = client_app(message=message, context=context)
                 except Exception as ex:  # pylint: disable=broad-exception-caught
-                    log(ERROR, "FlowerCallable raised an exception", exc_info=ex)
+                    log(ERROR, "ClientApp raised an exception", exc_info=ex)
 
                     # Don't update/change NodeState
                     # Return empty Message
-
                     error_out_message = Message(
                         metadata=message.metadata,
                         message=RecordSet(),
@@ -402,9 +400,6 @@
                     error_task_res = message_to_taskres(error_out_message)
                     send(error_task_res)
                     continue
-=======
-                out_message = client_app(message=message, context=context)
->>>>>>> de5af249
 
                 # Update node state
                 node_state.update_context(
