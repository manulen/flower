--- conflicted
+++ resolved
@@ -37,11 +37,8 @@
 )
 from flwr.common.exit_handlers import register_exit_handlers
 from flwr.common.logger import log, warn_deprecated_feature, warn_experimental_feature
-<<<<<<< HEAD
 from flwr.common.message import Error
-=======
 from flwr.common.object_ref import load_app, validate
->>>>>>> ce145d08
 from flwr.common.retry_invoker import RetryInvoker, exponential
 
 from .grpc_client.connection import grpc_connection
@@ -514,27 +511,10 @@
                         error=Error(code=0, reason=reason), ttl=message.metadata.ttl
                     )
 
-<<<<<<< HEAD
                 finally:
                     # Send
                     send(reply_message)
                     log(INFO, "Sent reply")
-=======
-                # Send
-                send(out_message)
-                log(
-                    INFO,
-                    "[RUN %s, ROUND %s]",
-                    out_message.metadata.run_id,
-                    out_message.metadata.group_id,
-                )
-                log(
-                    INFO,
-                    "Sent: %s reply to message %s",
-                    out_message.metadata.message_type,
-                    message.metadata.message_id,
-                )
->>>>>>> ce145d08
 
             # Unregister node
             if delete_node is not None:
