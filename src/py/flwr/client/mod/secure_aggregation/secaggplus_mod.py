--- conflicted
+++ resolved
@@ -207,9 +207,6 @@
 
     # Return message
     return Message(
-<<<<<<< HEAD
-        metadata=Metadata(task_type=TASK_TYPE_FIT),
-=======
         metadata=Metadata(
             run_id=0,
             task_id="",
@@ -218,7 +215,6 @@
             ttl="",
             task_type=TASK_TYPE_FIT,
         ),
->>>>>>> d1c0481e
         content=RecordSet(configs={RECORD_KEY_CONFIGS: ConfigsRecord(res, False)}),
     )
 
