# Copyright 2024 Flower Labs GmbH. All Rights Reserved.
#
# Licensed under the Apache License, Version 2.0 (the "License");
# you may not use this file except in compliance with the License.
# You may obtain a copy of the License at
#
#     http://www.apache.org/licenses/LICENSE-2.0
#
# Unless required by applicable law or agreed to in writing, software
# distributed under the License is distributed on an "AS IS" BASIS,
# WITHOUT WARRANTIES OR CONDITIONS OF ANY KIND, either express or implied.
# See the License for the specific language governing permissions and
# limitations under the License.
# ==============================================================================
"""Flower Simulation."""

import argparse
import asyncio
import threading
from typing import Optional

import grpc

from flwr.client import ClientApp
from flwr.common import EventType, event
from flwr.common.exit_handlers import register_exit_handlers
from flwr.server.driver.driver import Driver
from flwr.server.run_serverapp import run
<<<<<<< HEAD
from flwr.server.server_app import ServerApp
=======
from flwr.server.superlink.fleet import vce
>>>>>>> 19366315
from flwr.server.superlink.state import StateFactory


def run_simulation_from_cli() -> None:
    """."""
    args = _parse_args_run_simulation().parse_args()

    run_simulation(
        num_supernodes=args.num_supernodes,
        client_app_module_name=args.client_app,
        backend_name=args.backend,
        backend_config=args.backend_config,
        working_dir=args.dir,
        server_app_module_name=args.server_app,
    )


def run_simulation(
    num_supernodes: int,
    server_app: Optional[ServerApp] = None,
    client_app: Optional[ClientApp] = None,
    backend_name: str = "ray",
    backend_config: str = "{}",
    client_app_module_name: Optional[str] = None,
    server_app_module_name: Optional[str] = None,
    working_dir: str = "",
) -> None:
    """."""
    # TODO: below create circular imports
    from flwr.server.app import _run_driver_api_grpc

    # Initialize StateFactory
    state_factory = StateFactory(":flwr-in-memory-state:")

    # Start Driver API
<<<<<<< HEAD
    driver_address = "0.0.0.0:9091"
=======
>>>>>>> 19366315
    driver_server: grpc.Server = _run_driver_api_grpc(
        address=args.driver_api_address,
        state_factory=state_factory,
        certificates=None,
    )

    # Superlink with Simulation Engine
    f_stop = asyncio.Event()
    superlink_th = threading.Thread(
        target=vce.start_vce,
        kwargs={
            "num_supernodes": num_supernodes,
            "client_app_module_name": client_app_module_name,
            "client_app": client_app,
            "backend_name": backend_name,
            "backend_config_json_stream": backend_config,
            "working_dir": working_dir,
            "state_factory": state_factory,
            "f_stop": f_stop,
        },
        daemon=False,
    )

    event(EventType.RUN_SUPERLINK_ENTER)
    superlink_th.start()

    # Initialize Driver
    driver = Driver(
        driver_service_address=args.driver_api_address,
        root_certificates=None,
    )

    # Launch server app
    run(server_app_module_name, driver, working_dir, loaded_server_app=server_app)

    del driver

    # Trigger stop event
    f_stop.set()

    register_exit_handlers(
        grpc_servers=[driver_server],
        bckg_threads=[superlink_th],
        event_type=EventType.RUN_SUPERLINK_LEAVE,
    )
    superlink_th.join()


def _parse_args_run_simulation() -> argparse.ArgumentParser:
    """Parse flower-simulation command line arguments."""
    parser = argparse.ArgumentParser(
        description="Start a Flower Simulation",
    )
    parser.add_argument(
        "--client-app",
        required=True,
        help="For example: `client:app` or `project.package.module:wrapper.app`",
    )
    parser.add_argument(
        "--server-app",
        required=True,
        help="For example: `server:app` or `project.package.module:wrapper.app`",
    )
    parser.add_argument(
        "--driver-api-address",
        default="0.0.0.0:9091",
        type=str,
        help="For example: `server:app` or `project.package.module:wrapper.app`",
    )
    parser.add_argument(
        "--num-supernodes",
        type=int,
        required=True,
        help="Number of simulated SuperNodes.",
    )
    parser.add_argument(
        "--backend",
        default="ray",
        type=str,
        help="Simulation backend that executes the ClientApp.",
    )
    parser.add_argument(
        "--backend-config",
        type=str,
        default='{"client_resources": {"num_cpus":2, "num_gpus":0.0}, "tensorflow": 0}',
        help='A JSON formatted stream, e.g \'{"<keyA>":<value>, "<keyB>":<value>}\' to '
        "configure a backend. Values supported in <value> are those included by "
        "`flwr.common.typing.ConfigsRecordValues`. ",
    )
    parser.add_argument(
        "--dir",
        default="",
        help="Add specified directory to the PYTHONPATH and load"
        "ClientApp and ServerApp from there."
        " Default: current working directory.",
    )

    return parser<|MERGE_RESOLUTION|>--- conflicted
+++ resolved
@@ -26,11 +26,8 @@
 from flwr.common.exit_handlers import register_exit_handlers
 from flwr.server.driver.driver import Driver
 from flwr.server.run_serverapp import run
-<<<<<<< HEAD
 from flwr.server.server_app import ServerApp
-=======
 from flwr.server.superlink.fleet import vce
->>>>>>> 19366315
 from flwr.server.superlink.state import StateFactory
 
 
@@ -45,9 +42,11 @@
         backend_config=args.backend_config,
         working_dir=args.dir,
         server_app_module_name=args.server_app,
+        driver_api_address=args.driver_api_address,
     )
 
 
+# pylint: disable=too-many-arguments
 def run_simulation(
     num_supernodes: int,
     server_app: Optional[ServerApp] = None,
@@ -55,8 +54,9 @@
     backend_name: str = "ray",
     backend_config: str = "{}",
     client_app_module_name: Optional[str] = None,
-    server_app_module_name: Optional[str] = None,
+    server_app_module_name: str = "",
     working_dir: str = "",
+    driver_api_address: str = "0.0.0.0:9091",
 ) -> None:
     """."""
     # TODO: below create circular imports
@@ -66,12 +66,8 @@
     state_factory = StateFactory(":flwr-in-memory-state:")
 
     # Start Driver API
-<<<<<<< HEAD
-    driver_address = "0.0.0.0:9091"
-=======
->>>>>>> 19366315
     driver_server: grpc.Server = _run_driver_api_grpc(
-        address=args.driver_api_address,
+        address=driver_api_address,
         state_factory=state_factory,
         certificates=None,
     )
@@ -98,7 +94,7 @@
 
     # Initialize Driver
     driver = Driver(
-        driver_service_address=args.driver_api_address,
+        driver_service_address=driver_api_address,
         root_certificates=None,
     )
 
