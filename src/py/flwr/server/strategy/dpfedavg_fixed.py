# Copyright 2020 Adap GmbH. All Rights Reserved.
#
# Licensed under the Apache License, Version 2.0 (the "License");
# you may not use this file except in compliance with the License.
# You may obtain a copy of the License at
#
#     http://www.apache.org/licenses/LICENSE-2.0
#
# Unless required by applicable law or agreed to in writing, software
# distributed under the License is distributed on an "AS IS" BASIS,
# WITHOUT WARRANTIES OR CONDITIONS OF ANY KIND, either express or implied.
# See the License for the specific language governing permissions and
# limitations under the License.
# ==============================================================================
"""DP-FedAvg [McMahan et al., 2018] strategy.

Paper: arxiv.org/pdf/1710.06963.pdf
"""


from typing import Dict, List, Optional, Tuple, Union

from flwr.common import EvaluateIns, EvaluateRes, FitIns, FitRes, Parameters, Scalar
from flwr.common.dp import add_gaussian_noise
from flwr.common.parameter import ndarrays_to_parameters, parameters_to_ndarrays
from flwr.server.client_manager import ClientManager
from flwr.server.client_proxy import ClientProxy
from flwr.server.strategy.strategy import Strategy


class DPFedAvgFixed(Strategy):
    """Wrapper for configuring a Strategy for DP with Fixed Clipping."""

    # pylint: disable=too-many-arguments,too-many-instance-attributes
    def __init__(
        self,
        strategy: Strategy,
        num_sampled_clients: int,
        clip_norm: float,
        noise_multiplier: float = 1,
        server_side_noising: bool = True,
    ) -> None:
        super().__init__()
        self.strategy = strategy
        # Doing fixed-size subsampling as in https://arxiv.org/abs/1905.03871.
        self.num_sampled_clients = num_sampled_clients

        if clip_norm <= 0:
            raise Exception("The clipping threshold should be a positive value.")
        self.clip_norm = clip_norm

        if noise_multiplier < 0:
            raise Exception("The noise multiplier should be a non-negative value.")
        self.noise_multiplier = noise_multiplier

        self.server_side_noising = server_side_noising

    def __repr__(self) -> str:
        """Compute a string representation of the strategy."""
        rep = "Strategy with DP with Fixed Clipping enabled."
        return rep

    def _calc_client_noise_stddev(self) -> float:
        return float(
            self.noise_multiplier * self.clip_norm / (self.num_sampled_clients ** (0.5))
        )

    def initialize_parameters(
        self, client_manager: ClientManager
    ) -> Optional[Parameters]:
        """Initialize global model parameters using given strategy."""
        return self.strategy.initialize_parameters(client_manager)

    def configure_fit(
        self, server_round: int, parameters: Parameters, client_manager: ClientManager
    ) -> List[Tuple[ClientProxy, FitIns]]:
        """Configure the next round of training incorporating Differential Privacy (DP).

        Configuration of the next training round includes information related to DP,
        such as clip norm and noise stddev.

        Parameters
        ----------
        server_round : int
            The current round of federated learning.
        parameters : Parameters
            The current (global) model parameters.
        client_manager : ClientManager
            The client manager which holds all currently connected clients.

        Returns
        -------
        fit_configuration : List[Tuple[ClientProxy, FitIns]]
            A list of tuples. Each tuple in the list identifies a `ClientProxy` and the
            `FitIns` for this particular `ClientProxy`. If a particular `ClientProxy`
            is not included in this list, it means that this `ClientProxy`
            will not participate in the next round of federated learning.
        """
        additional_config = {"dpfedavg_clip_norm": self.clip_norm}
        if not self.server_side_noising:
            additional_config[
                "dpfedavg_noise_stddev"
            ] = self._calc_client_noise_stddev()

        client_instructions = self.strategy.configure_fit(
            server_round, parameters, client_manager
        )

        for _, fit_ins in client_instructions:
            fit_ins.config.update(additional_config)

        return client_instructions

    def configure_evaluate(
        self, server_round: int, parameters: Parameters, client_manager: ClientManager
    ) -> List[Tuple[ClientProxy, EvaluateIns]]:
        """Configure the next round of evaluation using the specified strategy.

        Parameters
        ----------
        server_round : int
            The current round of federated learning.
        parameters : Parameters
            The current (global) model parameters.
        client_manager : ClientManager
            The client manager which holds all currently connected clients.

        Returns
        -------
        evaluate_configuration : List[Tuple[ClientProxy, EvaluateIns]]
            A list of tuples. Each tuple in the list identifies a `ClientProxy` and the
            `EvaluateIns` for this particular `ClientProxy`. If a particular
            `ClientProxy` is not included in this list, it means that this
            `ClientProxy` will not participate in the next round of federated
            evaluation.
        """
        return self.strategy.configure_evaluate(
            server_round, parameters, client_manager
        )

    def aggregate_fit(
        self,
        server_round: int,
        results: List[Tuple[ClientProxy, FitRes]],
        failures: List[Union[Tuple[ClientProxy, FitRes], BaseException]],
    ) -> Tuple[Optional[Parameters], Dict[str, Scalar]]:
        """Aggregate training results using unweighted aggregation."""
        if failures:
            return None, {}
        # Forcing unweighted aggregation, as in https://arxiv.org/abs/1905.03871.
        for _, fit_res in results:
            fit_res.num_examples = 1
            fit_res.parameters = ndarrays_to_parameters(
                add_gaussian_noise(
                    parameters_to_ndarrays(fit_res.parameters),
                    self._calc_client_noise_stddev(),
                )
            )

        return self.strategy.aggregate_fit(server_round, results, failures)

    def aggregate_evaluate(
        self,
        server_round: int,
        results: List[Tuple[ClientProxy, EvaluateRes]],
        failures: List[Union[Tuple[ClientProxy, EvaluateRes], BaseException]],
    ) -> Tuple[Optional[float], Dict[str, Scalar]]:
        """Aggregate evaluation losses using the given strategy."""
        return self.strategy.aggregate_evaluate(server_round, results, failures)

    def evaluate(
        self, server_round: int, parameters: Parameters
<<<<<<< HEAD
    ) -> Optional[
        Union[Tuple[float, Dict[str, Scalar]], Tuple[float, Dict[str, Scalar], bool]]
    ]:
=======
    ) -> Optional[Tuple[float, Dict[str, Scalar]]]:
        """Evaluate model parameters using an evaluation function from the strategy."""
>>>>>>> 502a8922
        return self.strategy.evaluate(server_round, parameters)<|MERGE_RESOLUTION|>--- conflicted
+++ resolved
@@ -170,12 +170,7 @@
 
     def evaluate(
         self, server_round: int, parameters: Parameters
-<<<<<<< HEAD
     ) -> Optional[
         Union[Tuple[float, Dict[str, Scalar]], Tuple[float, Dict[str, Scalar], bool]]
     ]:
-=======
-    ) -> Optional[Tuple[float, Dict[str, Scalar]]]:
-        """Evaluate model parameters using an evaluation function from the strategy."""
->>>>>>> 502a8922
         return self.strategy.evaluate(server_round, parameters)