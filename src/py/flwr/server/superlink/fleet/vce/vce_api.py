# Copyright 2024 Flower Labs GmbH. All Rights Reserved.
#
# Licensed under the Apache License, Version 2.0 (the "License");
# you may not use this file except in compliance with the License.
# You may obtain a copy of the License at
#
#     http://www.apache.org/licenses/LICENSE-2.0
#
# Unless required by applicable law or agreed to in writing, software
# distributed under the License is distributed on an "AS IS" BASIS,
# WITHOUT WARRANTIES OR CONDITIONS OF ANY KIND, either express or implied.
# See the License for the specific language governing permissions and
# limitations under the License.
# ==============================================================================
"""Fleet VirtualClientEngine API."""


import asyncio
import json
import traceback
from logging import DEBUG, ERROR, INFO
from typing import Callable, Dict, Optional

from flwr.client.clientapp import ClientApp, load_client_app
from flwr.client.node_state import NodeState
from flwr.common.logger import log
from flwr.common.serde import message_from_taskins, message_to_taskres
from flwr.proto.task_pb2 import TaskIns  # pylint: disable=E0611
from flwr.server.superlink.state import StateFactory

from .backend import Backend, error_messages_backends, supported_backends

TaskInsQueue = asyncio.Queue[TaskIns]
NodeToPartitionMapping = Dict[int, int]


def _register_nodes(
    num_nodes: int, state_factory: StateFactory
) -> NodeToPartitionMapping:
    """Register nodes with the StateFactory and create node-id:partition-id mapping."""
    nodes_mapping: NodeToPartitionMapping = {}
    state = state_factory.state()
    for i in range(num_nodes):
        node_id = state.create_node()
        nodes_mapping[node_id] = i
    log(INFO, "Registered %i nodes", len(nodes_mapping))
    return nodes_mapping


# pylint: disable=too-many-arguments
async def worker(
    app: Callable[[], ClientApp],
    queue: TaskInsQueue,
    node_states: Dict[int, NodeState],
    state_factory: StateFactory,
    nodes_mapping: NodeToPartitionMapping,
    backend: Backend,
) -> None:
    """Get TaskIns from queue and pass it to an actor in the pool to execute it."""
    state = state_factory.state()
    while True:
        try:
            task_ins = await queue.get()
            node_id = task_ins.task.consumer.node_id

            # Register and retrive runstate
            node_states[node_id].register_context(run_id=task_ins.run_id)
            context = node_states[node_id].retrieve_context(run_id=task_ins.run_id)

            # Convert TaskIns to Message
            message = message_from_taskins(task_ins)
            # Replace node-id with data partition id
            message.metadata.dst_node_id = nodes_mapping[node_id]

            # Let backend process message
            out_mssg, updated_context = await backend.process_message(
                app, message, context
            )

            # Update Context
            node_states[node_id].update_context(
                task_ins.run_id, context=updated_context
            )

            # Undo change node_id for partition choice
            out_mssg.metadata._src_node_id = (  # pylint: disable=protected-access
                task_ins.task.consumer.node_id
            )
            # Convert to TaskRes
            task_res = message_to_taskres(out_mssg)
            # Store TaskRes in state
            state.store_task_res(task_res)

        except asyncio.CancelledError as e:
            log(DEBUG, f"Async worker: {e}")
            break

        except Exception as ex:  # pylint: disable=broad-exception-caught
            # pylint: disable=fixme
            # TODO: gen TaskRes with relevant error, add it to state_factory
            log(ERROR, ex)
            log(ERROR, traceback.format_exc())
            break


async def generate_pull_requests(
    queue: TaskInsQueue,
    state_factory: StateFactory,
    nodes_mapping: NodeToPartitionMapping,
    f_stop: asyncio.Event,
) -> None:
    """Generate TaskIns and add it to the queue."""
    state = state_factory.state()
    while not (f_stop.is_set()):
        for node_id in nodes_mapping.keys():
            task_ins = state.get_task_ins(node_id=node_id, limit=1)
            if task_ins:
                await queue.put(task_ins[0])
        log(DEBUG, "TaskIns in queue: %i", queue.qsize())
        # pylint: disable=fixme
        await asyncio.sleep(1.0)  # TODO: revisit
    log(DEBUG, "Async producer: Stopped pulling from StateFactory.")


async def run(
    app: Callable[[], ClientApp],
    backend: Backend,
    nodes_mapping: NodeToPartitionMapping,
    state_factory: StateFactory,
    node_states: Dict[int, NodeState],
    f_stop: asyncio.Event,
) -> None:
    """Run the VCE async."""
    # pylint: disable=fixme
    queue: TaskInsQueue = asyncio.Queue(64)  # TODO: revisit

    # Build backend
    await backend.build()
    worker_tasks = [
        asyncio.create_task(
            worker(app, queue, node_states, state_factory, nodes_mapping, backend)
        )
        for _ in range(backend.num_workers)
    ]
    producer = asyncio.create_task(
        generate_pull_requests(queue, state_factory, nodes_mapping, f_stop)
    )

    await asyncio.gather(producer)

    # Produced task terminated, now cancel worker tasks
    for w_t in worker_tasks:
        _ = w_t.cancel("Terminate on Simulation Engine shutdown.")

    # print('requested cancel')
    while not all(w_t.done() for w_t in worker_tasks):
        log(DEBUG, "Terminating async workers...")
        await asyncio.sleep(0.5)

    await asyncio.gather(*worker_tasks)

    # Terminate backend
    await backend.terminate()


# pylint: disable=too-many-arguments,unused-argument
def start_vce(
    num_supernodes: int,
    client_app_module_name: str,
    backend_name: str,
    backend_config_json_stream: str,
    state_factory: StateFactory,
    working_dir: str,
<<<<<<< HEAD
    f_stop: asyncio.Event,
=======
    f_stop: Optional[asyncio.Event] = None,
>>>>>>> e1733124
) -> None:
    """Start Fleet API with the VirtualClientEngine (VCE)."""
    # Register SuperNodes
    nodes_mapping = _register_nodes(
        num_nodes=num_supernodes, state_factory=state_factory
    )

    # Construct mapping of NodeStates
    node_states: Dict[int, NodeState] = {}
    for node_id in nodes_mapping:
        node_states[node_id] = NodeState()

    # Load backend config
    log(INFO, "Supported backends: %s", list(supported_backends.keys()))
    backend_config = json.loads(backend_config_json_stream)

    try:
        backend_type = supported_backends[backend_name]
        backend = backend_type(backend_config, work_dir=working_dir)
    except KeyError as ex:
        log(
            ERROR,
            "Backend `%s`, is not supported. Use any of %s or add support "
            "for a new backend.",
            backend_name,
            list(supported_backends.keys()),
        )
        if backend_name in error_messages_backends:
            log(ERROR, error_messages_backends[backend_name])

        raise ex

    log(INFO, "client_app_module_name = %s", client_app_module_name)

    def _load() -> ClientApp:
        app: ClientApp = load_client_app(client_app_module_name)
        return app

    app = _load

    asyncio.run(
        run(
            app,
            backend,
            nodes_mapping,
            state_factory,
            node_states,
            f_stop,
        )
    )<|MERGE_RESOLUTION|>--- conflicted
+++ resolved
@@ -171,11 +171,7 @@
     backend_config_json_stream: str,
     state_factory: StateFactory,
     working_dir: str,
-<<<<<<< HEAD
-    f_stop: asyncio.Event,
-=======
     f_stop: Optional[asyncio.Event] = None,
->>>>>>> e1733124
 ) -> None:
     """Start Fleet API with the VirtualClientEngine (VCE)."""
     # Register SuperNodes
