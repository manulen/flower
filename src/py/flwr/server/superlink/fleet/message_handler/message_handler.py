# Copyright 2020 Flower Labs GmbH. All Rights Reserved.
#
# Licensed under the Apache License, Version 2.0 (the "License");
# you may not use this file except in compliance with the License.
# You may obtain a copy of the License at
#
#     http://www.apache.org/licenses/LICENSE-2.0
#
# Unless required by applicable law or agreed to in writing, software
# distributed under the License is distributed on an "AS IS" BASIS,
# WITHOUT WARRANTIES OR CONDITIONS OF ANY KIND, either express or implied.
# See the License for the specific language governing permissions and
# limitations under the License.
# ==============================================================================
"""Fleet API message handlers."""


from typing import List, Optional
from uuid import UUID

from flwr.proto.fleet_pb2 import (  # pylint: disable=E0611
    CreateNodeRequest,
    CreateNodeResponse,
    DeleteNodeRequest,
    DeleteNodeResponse,
    PullTaskInsRequest,
    PullTaskInsResponse,
    PushTaskResRequest,
    PushTaskResResponse,
    Reconnect,
)
from flwr.proto.node_pb2 import Node  # pylint: disable=E0611
from flwr.proto.task_pb2 import TaskIns, TaskRes  # pylint: disable=E0611
from flwr.server.superlink.state import State


def create_node(
    request: CreateNodeRequest,  # pylint: disable=unused-argument
    state: State,
) -> CreateNodeResponse:
    """."""
    # Create node
    node_id = state.create_node()
    return CreateNodeResponse(node=Node(node_id=node_id, anonymous=False))


def delete_node(request: DeleteNodeRequest, state: State) -> DeleteNodeResponse:
    """."""
    # Validate node_id
<<<<<<< HEAD
    if request.node.anonymous:
=======
    if request.node.anonymous or request.node.node_id == 0:
>>>>>>> e2599763
        return DeleteNodeResponse()

    # Update state
    state.delete_node(node_id=request.node.node_id)
    return DeleteNodeResponse()


def pull_task_ins(request: PullTaskInsRequest, state: State) -> PullTaskInsResponse:
    """Pull TaskIns handler."""
    # Get node_id if client node is not anonymous
    node = request.node  # pylint: disable=no-member
    node_id: Optional[int] = None if node.anonymous else node.node_id

    # Retrieve TaskIns from State
    task_ins_list: List[TaskIns] = state.get_task_ins(node_id=node_id, limit=1)

    # Build response
    response = PullTaskInsResponse(
        task_ins_list=task_ins_list,
    )
    return response


def push_task_res(request: PushTaskResRequest, state: State) -> PushTaskResResponse:
    """Push TaskRes handler."""
    # pylint: disable=no-member
    task_res: TaskRes = request.task_res_list[0]
    # pylint: enable=no-member

    # Store TaskRes in State
    task_id: Optional[UUID] = state.store_task_res(task_res=task_res)

    # Build response
    response = PushTaskResResponse(
        reconnect=Reconnect(reconnect=5),
        results={str(task_id): 0},
    )
    return response<|MERGE_RESOLUTION|>--- conflicted
+++ resolved
@@ -47,11 +47,7 @@
 def delete_node(request: DeleteNodeRequest, state: State) -> DeleteNodeResponse:
     """."""
     # Validate node_id
-<<<<<<< HEAD
-    if request.node.anonymous:
-=======
     if request.node.anonymous or request.node.node_id == 0:
->>>>>>> e2599763
         return DeleteNodeResponse()
 
     # Update state
